--- conflicted
+++ resolved
@@ -376,9 +376,21 @@
     // Default white level is (2 ** BitsPerSample) - 1
     mRaw->whitePoint = implicit_cast<int>((1UL << *bps) - 1UL);
   } else if (mRaw->getDataType() == RawImageType::F32) {
-    // Default white level is 1.0f. But we can't represent that here,
-    // so just claim that we don't know it, and users shall default to 1.0F.
-    mRaw->whitePoint.reset();
+    // 1. We divide by white level to normalize the image,
+    //    s.t. the 1.0 becomes the white level.
+    // 2. In DNG spec, white level is always an integer,
+    //    there can not be a non-integral white level.
+    // 3. Additionally, no white level for FP DNG's means that
+    //    it is pre-normalized (default is 1.0).
+    //
+    // Therefore, we can surmise that:
+    // a) FP DNG's never have white level of <1.0
+    // b) FP DNG's always have integral white level
+    // c) if FP DNG has a white level of `w`, it is always correct
+    //    to divide by `float(w)` to normalize the image
+    // ... therefore, we can, as an optimization,
+    // store FP DNG white level as an integer.
+    mRaw->whitePoint = 1;
   }
 
   // Some decompressors (such as VC5) may depend on the white point
@@ -602,37 +614,6 @@
       mRaw->sixteenBitLookup();
   }
 
-<<<<<<< HEAD
-=======
-  if (mRaw->getDataType() == RawImageType::UINT16) {
-    // Default white level is (2 ** BitsPerSample) - 1
-    mRaw->whitePoint = implicit_cast<int>((1UL << bps) - 1UL);
-  } else if (mRaw->getDataType() == RawImageType::F32) {
-    // 1. We divide by white level to normalize the image s.t. the 1.0 becomes
-    // the white level.
-    // 2. In DNG spec, white level is always an integer, there can not be a
-    // non-integral white level.
-    // 3. Additionally, no white level for FP DNG's means that it is
-    // pre-normalized (default is 1.0).
-    //
-    // Therefore, we can surmise that:
-    // a) FP DNG's never have white level of <1.0
-    // b) FP DNG's always have integral white level
-    // c) if FP DNG has a white level of `w`, it is always correct to divide by
-    // float(w) to normalize the image
-    // ... therefore, we can, as an optimization, store FP DNG white level as an
-    // integer.
-    //
-    // This matches DNG SDK behavior.
-    mRaw->whitePoint = 1;
-  }
-
-  if (raw->hasEntry(TiffTag::WHITELEVEL)) {
-    const TiffEntry* whitelevel = raw->getEntry(TiffTag::WHITELEVEL);
-    if (whitelevel->isInt())
-      mRaw->whitePoint = whitelevel->getU32();
-  }
->>>>>>> 75ebaaa7
   // Set black
   setBlack(raw);
 
