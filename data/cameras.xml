--- conflicted
+++ resolved
@@ -5429,11 +5429,7 @@
 			<Hint name="full_height" value="1200"/>
 		</Hints>
 	</Camera>
-<<<<<<< HEAD
-	<Camera make="AVT" model="F-510C 1" mode="chdk">
-=======
 	<Camera make="AVT" model="F-510C" mode="chdk-a">
->>>>>>> 7551e8d5
 		<CFA2 width="2" height="2">
 			<ColorRow y="0">RG</ColorRow>
 			<ColorRow y="1">GB</ColorRow>
@@ -5446,11 +5442,7 @@
 			<Hint name="full_height" value="1958"/>
 		</Hints>
 	</Camera>
-<<<<<<< HEAD
-	<Camera make="AVT" model="F-510C 2" mode="chdk">
-=======
 	<Camera make="AVT" model="F-510C" mode="chdk-b">
->>>>>>> 7551e8d5
 		<CFA2 width="2" height="2">
 			<ColorRow y="0">RG</ColorRow>
 			<ColorRow y="1">GB</ColorRow>
@@ -5464,11 +5456,7 @@
 			<Hint name="offset" value="12"/>
 		</Hints>
 	</Camera>
-<<<<<<< HEAD
-	<Camera make="AVT" model="F-510C 3" mode="chdk">
-=======
 	<Camera make="AVT" model="F-510C" mode="chdk-c">
->>>>>>> 7551e8d5
 		<CFA2 width="2" height="2">
 			<ColorRow y="0">RG</ColorRow>
 			<ColorRow y="1">GB</ColorRow>
@@ -5481,11 +5469,7 @@
 			<Hint name="full_height" value="1958"/>
 		</Hints>
 	</Camera>
-<<<<<<< HEAD
-	<Camera make="AVT" model="F-510C 4" mode="chdk">
-=======
 	<Camera make="AVT" model="F-510C" mode="chdk-d">
->>>>>>> 7551e8d5
 		<CFA2 width="2" height="2">
 			<ColorRow y="0">RG</ColorRow>
 			<ColorRow y="1">GB</ColorRow>
@@ -6143,11 +6127,7 @@
 			<Hint name="full_height" value="480"/>
 		</Hints>
 	</Camera>
-<<<<<<< HEAD
-	<Camera make="Kodak" model="DC20 1" mode="chdk">
-=======
 	<Camera make="Kodak" model="DC20" mode="chdk-a">
->>>>>>> 7551e8d5
 		<CFA2 width="2" height="2">
 			<ColorRow y="0">GR</ColorRow>
 			<ColorRow y="1">GB</ColorRow>
@@ -6160,11 +6140,7 @@
 			<Hint name="full_height" value="244"/>
 		</Hints>
 	</Camera>
-<<<<<<< HEAD
-	<Camera make="Kodak" model="DC20 2" mode="chdk">
-=======
 	<Camera make="Kodak" model="DC20" mode="chdk-b">
->>>>>>> 7551e8d5
 		<CFA2 width="2" height="2">
 			<ColorRow y="0">GR</ColorRow>
 			<ColorRow y="1">GB</ColorRow>
@@ -6190,11 +6166,7 @@
 			<Hint name="full_height" value="1076"/>
 		</Hints>
 	</Camera>
-<<<<<<< HEAD
-	<Camera make="Kodak" model="C330 1" mode="chdk">
-=======
 	<Camera make="Kodak" model="C330" mode="chdk-a">
->>>>>>> 7551e8d5
 		<CFA2 width="2" height="2">
 			<ColorRow y="0">RG</ColorRow>
 			<ColorRow y="1">GB</ColorRow>
@@ -6207,11 +6179,7 @@
 			<Hint name="full_height" value="1779"/>
 		</Hints>
 	</Camera>
-<<<<<<< HEAD
-	<Camera make="Kodak" model="C330 2" mode="chdk">
-=======
 	<Camera make="Kodak" model="C330" mode="chdk-b">
->>>>>>> 7551e8d5
 		<CFA2 width="2" height="2">
 			<ColorRow y="0">RG</ColorRow>
 			<ColorRow y="1">GB</ColorRow>
@@ -6225,11 +6193,7 @@
 			<Hint name="offset" value="3160"/>
 		</Hints>
 	</Camera>
-<<<<<<< HEAD
-	<Camera make="Kodak" model="C603 1" mode="chdk">
-=======
 	<Camera make="Kodak" model="C603" mode="chdk-a">
->>>>>>> 7551e8d5
 		<CFA2 width="2" height="2">
 			<ColorRow y="0">RG</ColorRow>
 			<ColorRow y="1">GB</ColorRow>
@@ -6242,11 +6206,7 @@
 			<Hint name="full_height" value="2152"/>
 		</Hints>
 	</Camera>
-<<<<<<< HEAD
-	<Camera make="Kodak" model="C603 2" mode="chdk">
-=======
 	<Camera make="Kodak" model="C603" mode="chdk-b">
->>>>>>> 7551e8d5
 		<CFA2 width="2" height="2">
 			<ColorRow y="0">RG</ColorRow>
 			<ColorRow y="1">GB</ColorRow>
@@ -6260,11 +6220,7 @@
 			<Hint name="offset" value="3160"/>
 		</Hints>
 	</Camera>
-<<<<<<< HEAD
-	<Camera make="Kodak" model="C603 3" mode="chdk">
-=======
 	<Camera make="Kodak" model="C603" mode="chdk-c">
->>>>>>> 7551e8d5
 		<Crop x="0" y="0" width="0" height="0"/>
 		<Sensor black="0" white="4095"/>
 		<Hints>
@@ -6273,11 +6229,7 @@
 			<Hint name="full_height" value="480"/>
 		</Hints>
 	</Camera>
-<<<<<<< HEAD
-	<Camera make="Kodak" model="C603 4" mode="chdk">
-=======
 	<Camera make="Kodak" model="C603" mode="chdk-d">
->>>>>>> 7551e8d5
 		<Crop x="0" y="0" width="0" height="0"/>
 		<Sensor black="0" white="4095"/>
 		<Hints>
@@ -6286,11 +6238,7 @@
 			<Hint name="full_height" value="2134"/>
 		</Hints>
 	</Camera>
-<<<<<<< HEAD
-	<Camera make="Kodak" model="12MP 1" mode="chdk">
-=======
 	<Camera make="Kodak" model="12MP" mode="chdk-a">
->>>>>>> 7551e8d5
 		<CFA2 width="2" height="2">
 			<ColorRow y="0">GR</ColorRow>
 			<ColorRow y="1">BG</ColorRow>
@@ -6303,11 +6251,7 @@
 			<Hint name="full_height" value="3030"/>
 		</Hints>
 	</Camera>
-<<<<<<< HEAD
-	<Camera make="Kodak" model="12MP 2" mode="chdk">
-=======
 	<Camera make="Kodak" model="12MP" mode="chdk-b">
->>>>>>> 7551e8d5
 		<CFA2 width="2" height="2">
 			<ColorRow y="0">GR</ColorRow>
 			<ColorRow y="1">BG</ColorRow>
@@ -6321,11 +6265,7 @@
 			<Hint name="offset" value="31556"/>
 		</Hints>
 	</Camera>
-<<<<<<< HEAD
-	<Camera make="Kodak" model="12MP 3" mode="chdk">
-=======
 	<Camera make="Kodak" model="12MP" mode="chdk-c">
->>>>>>> 7551e8d5
 		<Crop x="0" y="0" width="0" height="0"/>
 		<Sensor black="0" white="4095"/>
 		<Hints>
@@ -6505,11 +6445,7 @@
 			<Hint name="full_height" value="1718"/>
 		</Hints>
 	</Camera>
-<<<<<<< HEAD
-	<Camera make="Pentax" model="Optio S 1" mode="chdk">
-=======
 	<Camera make="Pentax" model="Optio S" mode="chdk-a">
->>>>>>> 7551e8d5
 		<CFA2 width="2" height="2">
 			<ColorRow y="0">RG</ColorRow>
 			<ColorRow y="1">GB</ColorRow>
@@ -6522,11 +6458,7 @@
 			<Hint name="full_height" value="1540"/>
 		</Hints>
 	</Camera>
-<<<<<<< HEAD
-	<Camera make="Pentax" model="Optio S 2" mode="chdk">
-=======
 	<Camera make="Pentax" model="Optio S" mode="chdk-b">
->>>>>>> 7551e8d5
 		<CFA2 width="2" height="2">
 			<ColorRow y="0">RG</ColorRow>
 			<ColorRow y="1">GB</ColorRow>
@@ -6604,11 +6536,7 @@
 			<Hint name="full_height" value="484"/>
 		</Hints>
 	</Camera>
-<<<<<<< HEAD
-	<Camera make="Samsung" model="S85 1" mode="chdk">
-=======
 	<Camera make="Samsung" model="S85" mode="chdk-a">
->>>>>>> 7551e8d5
 		<CFA2 width="2" height="2">
 			<ColorRow y="0">RG</ColorRow>
 			<ColorRow y="1">GB</ColorRow>
@@ -6621,11 +6549,7 @@
 			<Hint name="full_height" value="2448"/>
 		</Hints>
 	</Camera>
-<<<<<<< HEAD
-	<Camera make="Samsung" model="S85 2" mode="chdk">
-=======
 	<Camera make="Samsung" model="S85" mode="chdk-b">
->>>>>>> 7551e8d5
 		<CFA2 width="2" height="2">
 			<ColorRow y="0">RG</ColorRow>
 			<ColorRow y="1">GB</ColorRow>
@@ -6638,11 +6562,7 @@
 			<Hint name="full_height" value="2448"/>
 		</Hints>
 	</Camera>
-<<<<<<< HEAD
-	<Camera make="Samsung" model="WB550 1" mode="chdk">
-=======
 	<Camera make="Samsung" model="WB550" mode="chdk-a">
->>>>>>> 7551e8d5
 		<CFA2 width="2" height="2">
 			<ColorRow y="0">RG</ColorRow>
 			<ColorRow y="1">GB</ColorRow>
@@ -6655,11 +6575,7 @@
 			<Hint name="full_height" value="2808"/>
 		</Hints>
 	</Camera>
-<<<<<<< HEAD
-	<Camera make="Samsung" model="WB550 2" mode="chdk">
-=======
 	<Camera make="Samsung" model="WB550" mode="chdk-b">
->>>>>>> 7551e8d5
 		<CFA2 width="2" height="2">
 			<ColorRow y="0">RG</ColorRow>
 			<ColorRow y="1">GB</ColorRow>
@@ -6672,11 +6588,7 @@
 			<Hint name="full_height" value="3000"/>
 		</Hints>
 	</Camera>
-<<<<<<< HEAD
-	<Camera make="Sinar" model="1" mode="chdk">
-=======
 	<Camera make="Sinar" model="" mode="chdk-a">
->>>>>>> 7551e8d5
 		<CFA2 width="2" height="2">
 			<ColorRow y="0">GB</ColorRow>
 			<ColorRow y="1">RG</ColorRow>
@@ -6690,11 +6602,7 @@
 			<Hint name="offset" value="68"/>
 		</Hints>
 	</Camera>
-<<<<<<< HEAD
-	<Camera make="Sinar" model="2" mode="chdk">
-=======
 	<Camera make="Sinar" model="" mode="chdk-b">
->>>>>>> 7551e8d5
 		<CFA2 width="2" height="2">
 			<ColorRow y="0">GB</ColorRow>
 			<ColorRow y="1">RG</ColorRow>
@@ -6722,11 +6630,7 @@
 			<Hint name="offset" value="68"/>
 		</Hints>
 	</Camera>
-<<<<<<< HEAD
-	<Camera make="Sony" model="XCD-SX910CR 1" mode="chdk">
-=======
 	<Camera make="Sony" model="XCD-SX910CR" mode="chdk-a">
->>>>>>> 7551e8d5
 		<CFA2 width="2" height="2">
 			<ColorRow y="0">GR</ColorRow>
 			<ColorRow y="1">BG</ColorRow>
@@ -6739,11 +6643,7 @@
 			<Hint name="full_height" value="1024"/>
 		</Hints>
 	</Camera>
-<<<<<<< HEAD
-	<Camera make="Sony" model="XCD-SX910CR 2" mode="chdk">
-=======
 	<Camera make="Sony" model="XCD-SX910CR" mode="chdk-b">
->>>>>>> 7551e8d5
 		<CFA2 width="2" height="2">
 			<ColorRow y="0">GR</ColorRow>
 			<ColorRow y="1">BG</ColorRow>
